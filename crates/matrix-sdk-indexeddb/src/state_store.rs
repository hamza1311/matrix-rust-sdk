// Copyright 2021 The Matrix.org Foundation C.I.C.
//
// Licensed under the Apache License, Version 2.0 (the "License");
// you may not use this file except in compliance with the License.
// You may obtain a copy of the License at
//
//     http://www.apache.org/licenses/LICENSE-2.0
//
// Unless required by applicable law or agreed to in writing, software
// distributed under the License is distributed on an "AS IS" BASIS,
// WITHOUT WARRANTIES OR CONDITIONS OF ANY KIND, either express or implied.
// See the License for the specific language governing permissions and
// limitations under the License.

use std::{collections::BTreeSet, sync::Arc};

use anyhow::anyhow;
use async_trait::async_trait;
use futures_util::stream;
use indexed_db_futures::prelude::*;
use matrix_sdk_base::{
<<<<<<< HEAD
    async_trait,
    deserialized_responses::{MemberEvent, SyncRoomEvent},
    media::{MediaRequest, UniqueKey},
    ruma::{
        events::{
            presence::PresenceEvent,
            receipt::Receipt,
            room::{
                member::{MembershipState, RoomMemberEventContent},
                redaction::SyncRoomRedactionEvent,
            },
            AnyGlobalAccountDataEvent, AnyRoomAccountDataEvent, AnySyncMessageLikeEvent,
            AnySyncRoomEvent, AnySyncStateEvent, GlobalAccountDataEventType,
            RoomAccountDataEventType, StateEventType,
        },
        receipt::ReceiptType,
        serde::Raw,
        signatures::{redact_in_place, CanonicalJsonObject},
        EventId, MxcUri, OwnedEventId, OwnedUserId, RoomId, RoomVersionId, UserId,
    },
=======
    deserialized_responses::SyncRoomEvent,
    media::{MediaRequest, UniqueKey},
>>>>>>> f8b9ec96
    store::{BoxStream, Result as StoreResult, StateChanges, StateStore, StoreError},
    RoomInfo,
};
use matrix_sdk_store_encryption::{Error as EncryptionError, StoreCipher};
use ruma::{
    events::{
        presence::PresenceEvent,
        receipt::Receipt,
        room::{
            member::{MembershipState, OriginalSyncRoomMemberEvent, RoomMemberEventContent},
            redaction::SyncRoomRedactionEvent,
        },
        AnyGlobalAccountDataEvent, AnyRoomAccountDataEvent, AnySyncMessageLikeEvent,
        AnySyncRoomEvent, AnySyncStateEvent, GlobalAccountDataEventType, RoomAccountDataEventType,
        StateEventType,
    },
    receipt::ReceiptType,
    serde::Raw,
    signatures::{redact_in_place, CanonicalJsonObject},
    EventId, MxcUri, OwnedEventId, OwnedUserId, RoomId, RoomVersionId, UserId,
};
use serde::{Deserialize, Serialize};
use tracing::{info, warn};
use wasm_bindgen::JsValue;
use web_sys::IdbKeyRange;

use crate::safe_encode::SafeEncode;

#[derive(Clone, Serialize, Deserialize)]
struct StoreKeyWrapper(Vec<u8>);

#[derive(Debug, thiserror::Error)]
pub enum SerializationError {
    #[error(transparent)]
    Json(#[from] serde_json::Error),
    #[error(transparent)]
    Encryption(#[from] EncryptionError),
    #[error("DomException {name} ({code}): {message}")]
    DomException { name: String, message: String, code: u16 },
    #[error(transparent)]
    StoreError(#[from] StoreError),
}

impl From<indexed_db_futures::web_sys::DomException> for SerializationError {
    fn from(frm: indexed_db_futures::web_sys::DomException) -> SerializationError {
        SerializationError::DomException {
            name: frm.name(),
            message: frm.message(),
            code: frm.code(),
        }
    }
}

impl From<SerializationError> for StoreError {
    fn from(e: SerializationError) -> Self {
        match e {
            SerializationError::Json(e) => StoreError::Json(e),
            SerializationError::StoreError(e) => e,
            SerializationError::Encryption(e) => match e {
                EncryptionError::Random(e) => StoreError::Encryption(e.to_string()),
                EncryptionError::Serialization(e) => StoreError::Json(e),
                EncryptionError::Encryption(e) => StoreError::Encryption(e.to_string()),
                EncryptionError::Version(found, expected) => StoreError::Encryption(format!(
                    "Bad Database Encryption Version: expected {} found {}",
                    expected, found
                )),
                EncryptionError::Length(found, expected) => StoreError::Encryption(format!(
                    "The database key an invalid length: expected {} found {}",
                    expected, found
                )),
            },
            _ => StoreError::Backend(anyhow!(e)),
        }
    }
}

#[allow(non_snake_case)]
mod KEYS {
    // STORES

    pub const SESSION: &str = "session";
    pub const ACCOUNT_DATA: &str = "account_data";

    pub const MEMBERS: &str = "members";
    pub const PROFILES: &str = "profiles";
    pub const DISPLAY_NAMES: &str = "display_names";
    pub const JOINED_USER_IDS: &str = "joined_user_ids";
    pub const INVITED_USER_IDS: &str = "invited_user_ids";

    pub const ROOM_STATE: &str = "room_state";
    pub const ROOM_INFOS: &str = "room_infos";
    pub const PRESENCE: &str = "presence";
    pub const ROOM_ACCOUNT_DATA: &str = "room_account_data";

    pub const STRIPPED_ROOM_INFOS: &str = "stripped_room_infos";
    pub const STRIPPED_MEMBERS: &str = "stripped_members";
    pub const STRIPPED_ROOM_STATE: &str = "stripped_room_state";

    pub const ROOM_USER_RECEIPTS: &str = "room_user_receipts";
    pub const ROOM_EVENT_RECEIPTS: &str = "room_event_receipts";

    pub const ROOM_TIMELINE: &str = "room_timeline";
    pub const ROOM_TIMELINE_METADATA: &str = "room_timeline_metadata";
    pub const ROOM_EVENT_ID_TO_POSITION: &str = "room_event_id_to_position";

    pub const MEDIA: &str = "media";

    pub const CUSTOM: &str = "custom";

    // static keys

    pub const STORE_KEY: &str = "store_key";
    pub const FILTER: &str = "filter";
    pub const SYNC_TOKEN: &str = "sync_token";
}

pub struct IndexeddbStore {
    name: String,
    pub(crate) inner: IdbDatabase,
    pub(crate) store_cipher: Option<Arc<StoreCipher>>,
}

impl std::fmt::Debug for IndexeddbStore {
    fn fmt(&self, f: &mut std::fmt::Formatter<'_>) -> std::fmt::Result {
        f.debug_struct("IndexeddbStore").field("name", &self.name).finish()
    }
}

type Result<A, E = SerializationError> = std::result::Result<A, E>;

impl IndexeddbStore {
    async fn open_helper(name: String, store_cipher: Option<Arc<StoreCipher>>) -> Result<Self> {
        // Open my_db v1
        let mut db_req: OpenDbRequest = IdbDatabase::open_f64(&name, 1.0)?;
        db_req.set_on_upgrade_needed(Some(|evt: &IdbVersionChangeEvent| -> Result<(), JsValue> {
            if evt.old_version() < 1.0 {
                // migrating to version 1
                let db = evt.db();

                db.create_object_store(KEYS::SESSION)?;
                db.create_object_store(KEYS::SYNC_TOKEN)?;
                db.create_object_store(KEYS::ACCOUNT_DATA)?;

                db.create_object_store(KEYS::MEMBERS)?;
                db.create_object_store(KEYS::PROFILES)?;
                db.create_object_store(KEYS::DISPLAY_NAMES)?;
                db.create_object_store(KEYS::JOINED_USER_IDS)?;
                db.create_object_store(KEYS::INVITED_USER_IDS)?;

                db.create_object_store(KEYS::ROOM_STATE)?;
                db.create_object_store(KEYS::ROOM_INFOS)?;
                db.create_object_store(KEYS::PRESENCE)?;
                db.create_object_store(KEYS::ROOM_ACCOUNT_DATA)?;

                db.create_object_store(KEYS::STRIPPED_ROOM_INFOS)?;
                db.create_object_store(KEYS::STRIPPED_MEMBERS)?;
                db.create_object_store(KEYS::STRIPPED_ROOM_STATE)?;

                db.create_object_store(KEYS::ROOM_USER_RECEIPTS)?;
                db.create_object_store(KEYS::ROOM_EVENT_RECEIPTS)?;

                db.create_object_store(KEYS::ROOM_TIMELINE)?;
                db.create_object_store(KEYS::ROOM_TIMELINE_METADATA)?;
                db.create_object_store(KEYS::ROOM_EVENT_ID_TO_POSITION)?;

                db.create_object_store(KEYS::MEDIA)?;

                db.create_object_store(KEYS::CUSTOM)?;
            }
            Ok(())
        }));

        let db: IdbDatabase = db_req.into_future().await?;

        Ok(Self { name, inner: db, store_cipher })
    }

    #[allow(dead_code)]
    pub async fn open() -> StoreResult<Self> {
        Ok(IndexeddbStore::open_helper("state".to_owned(), None).await?)
    }

    pub async fn open_with_passphrase(name: String, passphrase: &str) -> StoreResult<Self> {
        Ok(Self::inner_open_with_passphrase(name, passphrase).await?)
    }

    pub(crate) async fn inner_open_with_passphrase(name: String, passphrase: &str) -> Result<Self> {
        let name = format!("{:0}::matrix-sdk-state", name);

        let mut db_req: OpenDbRequest = IdbDatabase::open_u32(&name, 1)?;
        db_req.set_on_upgrade_needed(Some(|evt: &IdbVersionChangeEvent| -> Result<(), JsValue> {
            if evt.old_version() < 1.0 {
                // migrating to version 1
                let db = evt.db();

                db.create_object_store("matrix-sdk-state")?;
            }
            Ok(())
        }));

        let db: IdbDatabase = db_req.into_future().await?;

        let tx: IdbTransaction<'_> =
            db.transaction_on_one_with_mode("matrix-sdk-state", IdbTransactionMode::Readwrite)?;
        let ob = tx.object_store("matrix-sdk-state")?;

        let cipher = if let Some(StoreKeyWrapper(inner)) = ob
            .get(&JsValue::from_str(KEYS::STORE_KEY))?
            .await?
            .map(|v| v.into_serde())
            .transpose()?
        {
            StoreCipher::import(passphrase, &inner)?
        } else {
            let cipher = StoreCipher::new()?;
            ob.put_key_val(
                &JsValue::from_str(KEYS::STORE_KEY),
                &JsValue::from_serde(&StoreKeyWrapper(cipher.export(passphrase)?))?,
            )?;
            cipher
        };

        tx.await.into_result()?;

        IndexeddbStore::open_helper(name, Some(cipher.into())).await
    }

    pub async fn open_with_name(name: String) -> StoreResult<Self> {
        Ok(IndexeddbStore::open_helper(name, None).await?)
    }

    fn serialize_event(
        &self,
        event: &impl Serialize,
    ) -> std::result::Result<JsValue, SerializationError> {
        Ok(match self.store_cipher {
            Some(ref cipher) => JsValue::from_serde(&cipher.encrypt_value_typed(event)?)?,
            None => JsValue::from_serde(event)?,
        })
    }

    fn deserialize_event<T: for<'b> Deserialize<'b>>(
        &self,
        event: JsValue,
    ) -> std::result::Result<T, SerializationError> {
        match self.store_cipher {
            Some(ref cipher) => Ok(cipher.decrypt_value_typed(event.into_serde()?)?),
            None => Ok(event.into_serde()?),
        }
    }

    fn encode_key<T>(&self, table_name: &str, key: T) -> JsValue
    where
        T: SafeEncode,
    {
        match self.store_cipher {
            Some(ref cipher) => key.encode_secure(table_name, cipher),
            None => key.encode(),
        }
    }

    fn encode_to_range<T>(
        &self,
        table_name: &str,
        key: T,
    ) -> Result<IdbKeyRange, SerializationError>
    where
        T: SafeEncode,
    {
        match self.store_cipher {
            Some(ref cipher) => key.encode_to_range_secure(table_name, cipher),
            None => key.encode_to_range(),
        }
        .map_err(|e| SerializationError::StoreError(StoreError::Backend(anyhow!(e))))
    }

    fn encode_key_with_counter<T>(&self, table_name: &str, key: &T, i: usize) -> JsValue
    where
        T: SafeEncode,
    {
        match self.store_cipher {
            Some(ref cipher) => key.encode_with_counter_secure(table_name, cipher, i),
            None => key.encode_with_counter(i),
        }
    }

    pub async fn save_filter(&self, filter_name: &str, filter_id: &str) -> Result<()> {
        let tx = self
            .inner
            .transaction_on_one_with_mode(KEYS::SESSION, IdbTransactionMode::Readwrite)?;

        let obj = tx.object_store(KEYS::SESSION)?;

        obj.put_key_val(
            &self.encode_key(KEYS::FILTER, (KEYS::FILTER, filter_name)),
            &JsValue::from_str(filter_id),
        )?;

        tx.await.into_result()?;

        Ok(())
    }

    pub async fn get_filter(&self, filter_name: &str) -> Result<Option<String>> {
        Ok(self
            .inner
            .transaction_on_one_with_mode(KEYS::SESSION, IdbTransactionMode::Readonly)?
            .object_store(KEYS::SESSION)?
            .get(&self.encode_key(KEYS::FILTER, (KEYS::FILTER, filter_name)))?
            .await?
            .and_then(|f| f.as_string()))
    }

    pub async fn get_sync_token(&self) -> Result<Option<String>> {
        self.inner
            .transaction_on_one_with_mode(KEYS::SYNC_TOKEN, IdbTransactionMode::Readonly)?
            .object_store(KEYS::SYNC_TOKEN)?
            .get(&JsValue::from_str(KEYS::SYNC_TOKEN))?
            .await?
            .map(|f| self.deserialize_event(f))
            .transpose()
    }

    pub async fn save_changes(&self, changes: &StateChanges) -> Result<()> {
        let mut stores: Vec<&'static str> = [
            (changes.sync_token.is_some(), KEYS::SYNC_TOKEN),
            (changes.session.is_some(), KEYS::SESSION),
            (!changes.ambiguity_maps.is_empty(), KEYS::DISPLAY_NAMES),
            (!changes.account_data.is_empty(), KEYS::ACCOUNT_DATA),
            (!changes.presence.is_empty(), KEYS::PRESENCE),
            (!changes.profiles.is_empty(), KEYS::PROFILES),
            (!changes.state.is_empty(), KEYS::ROOM_STATE),
            (!changes.room_account_data.is_empty(), KEYS::ROOM_ACCOUNT_DATA),
            (!changes.room_infos.is_empty() || !changes.timeline.is_empty(), KEYS::ROOM_INFOS),
            (!changes.receipts.is_empty(), KEYS::ROOM_EVENT_RECEIPTS),
            (!changes.stripped_state.is_empty(), KEYS::STRIPPED_ROOM_STATE),
            (!changes.stripped_room_infos.is_empty(), KEYS::STRIPPED_ROOM_INFOS),
        ]
        .iter()
        .filter_map(|(id, key)| if *id { Some(*key) } else { None })
        .collect();

        if !changes.members.is_empty() {
            stores.extend([
                KEYS::PROFILES,
                KEYS::MEMBERS,
                KEYS::INVITED_USER_IDS,
                KEYS::JOINED_USER_IDS,
            ])
        }

        if !changes.stripped_members.is_empty() {
            stores.extend([KEYS::STRIPPED_MEMBERS, KEYS::INVITED_USER_IDS, KEYS::JOINED_USER_IDS])
        }

        if !changes.receipts.is_empty() {
            stores.extend([KEYS::ROOM_EVENT_RECEIPTS, KEYS::ROOM_USER_RECEIPTS])
        }

        if !changes.timeline.is_empty() {
            stores.extend([
                KEYS::ROOM_TIMELINE,
                KEYS::ROOM_TIMELINE_METADATA,
                KEYS::ROOM_EVENT_ID_TO_POSITION,
            ])
        }

        if stores.is_empty() {
            // nothing to do, quit early
            return Ok(());
        }

        let tx =
            self.inner.transaction_on_multi_with_mode(&stores, IdbTransactionMode::Readwrite)?;

        if let Some(s) = &changes.sync_token {
            tx.object_store(KEYS::SYNC_TOKEN)?
                .put_key_val(&JsValue::from_str(KEYS::SYNC_TOKEN), &self.serialize_event(s)?)?;
        }

        if !changes.ambiguity_maps.is_empty() {
            let store = tx.object_store(KEYS::DISPLAY_NAMES)?;
            for (room_id, ambiguity_maps) in &changes.ambiguity_maps {
                for (display_name, map) in ambiguity_maps {
                    let key = self.encode_key(KEYS::DISPLAY_NAMES, (room_id, display_name));

                    store.put_key_val(&key, &self.serialize_event(&map)?)?;
                }
            }
        }

        if !changes.account_data.is_empty() {
            let store = tx.object_store(KEYS::ACCOUNT_DATA)?;
            for (event_type, event) in &changes.account_data {
                store.put_key_val(
                    &self.encode_key(KEYS::ACCOUNT_DATA, event_type),
                    &self.serialize_event(&event)?,
                )?;
            }
        }

        if !changes.room_account_data.is_empty() {
            let store = tx.object_store(KEYS::ROOM_ACCOUNT_DATA)?;
            for (room, events) in &changes.room_account_data {
                for (event_type, event) in events {
                    let key = self.encode_key(KEYS::ROOM_ACCOUNT_DATA, (room, event_type));
                    store.put_key_val(&key, &self.serialize_event(&event)?)?;
                }
            }
        }

        if !changes.state.is_empty() {
            let store = tx.object_store(KEYS::ROOM_STATE)?;
            for (room, event_types) in &changes.state {
                for (event_type, events) in event_types {
                    for (state_key, event) in events {
                        let key = self.encode_key(KEYS::ROOM_STATE, (room, event_type, state_key));
                        store.put_key_val(&key, &self.serialize_event(&event)?)?;
                    }
                }
            }
        }

        if !changes.room_infos.is_empty() {
            let store = tx.object_store(KEYS::ROOM_INFOS)?;
            for (room_id, room_info) in &changes.room_infos {
                store.put_key_val(
                    &self.encode_key(KEYS::ROOM_INFOS, room_id),
                    &self.serialize_event(&room_info)?,
                )?;
            }
        }

        if !changes.presence.is_empty() {
            let store = tx.object_store(KEYS::PRESENCE)?;
            for (sender, event) in &changes.presence {
                store.put_key_val(
                    &self.encode_key(KEYS::PRESENCE, sender),
                    &self.serialize_event(&event)?,
                )?;
            }
        }

        if !changes.stripped_room_infos.is_empty() {
            let store = tx.object_store(KEYS::STRIPPED_ROOM_INFOS)?;
            for (room_id, info) in &changes.stripped_room_infos {
                store.put_key_val(
                    &self.encode_key(KEYS::STRIPPED_ROOM_INFOS, room_id),
                    &self.serialize_event(&info)?,
                )?;
            }
        }

        if !changes.stripped_members.is_empty() {
            let store = tx.object_store(KEYS::STRIPPED_MEMBERS)?;
            let joined = tx.object_store(KEYS::JOINED_USER_IDS)?;
            let invited = tx.object_store(KEYS::INVITED_USER_IDS)?;
            for (room, events) in &changes.stripped_members {
                for event in events.values() {
                    let key = (room, &event.state_key);

                    match event.content.membership {
                        MembershipState::Join => {
                            joined.put_key_val_owned(
                                &self.encode_key(KEYS::JOINED_USER_IDS, key),
                                &self.serialize_event(&event.state_key)?,
                            )?;
                            invited.delete(&self.encode_key(KEYS::INVITED_USER_IDS, key))?;
                        }
                        MembershipState::Invite => {
                            invited.put_key_val_owned(
                                &self.encode_key(KEYS::INVITED_USER_IDS, key),
                                &self.serialize_event(&event.state_key)?,
                            )?;
                            joined.delete(&self.encode_key(KEYS::JOINED_USER_IDS, key))?;
                        }
                        _ => {
                            joined.delete(&self.encode_key(KEYS::JOINED_USER_IDS, key))?;
                            invited.delete(&self.encode_key(KEYS::INVITED_USER_IDS, key))?;
                        }
                    }
                    store.put_key_val(
                        &self.encode_key(KEYS::STRIPPED_MEMBERS, key),
                        &self.serialize_event(&event)?,
                    )?;
                }
            }
        }

        if !changes.stripped_state.is_empty() {
            let store = tx.object_store(KEYS::STRIPPED_ROOM_STATE)?;
            for (room, event_types) in &changes.stripped_state {
                for (event_type, events) in event_types {
                    for (state_key, event) in events {
                        let key = self
                            .encode_key(KEYS::STRIPPED_ROOM_STATE, (room, event_type, state_key));
                        store.put_key_val(&key, &self.serialize_event(&event)?)?;
                    }
                }
            }
        }

        if !changes.members.is_empty() {
            let profiles_store = tx.object_store(KEYS::PROFILES)?;
            let joined = tx.object_store(KEYS::JOINED_USER_IDS)?;
            let invited = tx.object_store(KEYS::INVITED_USER_IDS)?;
            let members = tx.object_store(KEYS::MEMBERS)?;

            for (room, events) in &changes.members {
                let profile_changes = changes.profiles.get(room);

                for event in events.values() {
                    let key = (room, &event.state_key);

                    match event.content.membership {
                        MembershipState::Join => {
                            joined.put_key_val_owned(
                                &self.encode_key(KEYS::JOINED_USER_IDS, key),
                                &self.serialize_event(&event.state_key)?,
                            )?;
                            invited.delete(&self.encode_key(KEYS::INVITED_USER_IDS, key))?;
                        }
                        MembershipState::Invite => {
                            invited.put_key_val_owned(
                                &self.encode_key(KEYS::INVITED_USER_IDS, key),
                                &self.serialize_event(&event.state_key)?,
                            )?;
                            joined.delete(&self.encode_key(KEYS::JOINED_USER_IDS, key))?;
                        }
                        _ => {
                            joined.delete(&self.encode_key(KEYS::JOINED_USER_IDS, key))?;
                            invited.delete(&self.encode_key(KEYS::INVITED_USER_IDS, key))?;
                        }
                    }

                    members.put_key_val_owned(
                        &self.encode_key(KEYS::MEMBERS, key),
                        &self.serialize_event(&event)?,
                    )?;

                    if let Some(profile) = profile_changes.and_then(|p| p.get(&event.state_key)) {
                        profiles_store.put_key_val_owned(
                            &self.encode_key(KEYS::PROFILES, key),
                            &self.serialize_event(&profile)?,
                        )?;
                    }
                }
            }
        }

        if !changes.receipts.is_empty() {
            let room_user_receipts = tx.object_store(KEYS::ROOM_USER_RECEIPTS)?;
            let room_event_receipts = tx.object_store(KEYS::ROOM_EVENT_RECEIPTS)?;

            for (room, content) in &changes.receipts {
                for (event_id, receipts) in &content.0 {
                    for (receipt_type, receipts) in receipts {
                        for (user_id, receipt) in receipts {
                            let key = self.encode_key(
                                KEYS::ROOM_USER_RECEIPTS,
                                (room, receipt_type, user_id),
                            );

                            if let Some((old_event, _)) =
                                room_user_receipts.get(&key)?.await?.and_then(|f| {
                                    self.deserialize_event::<(OwnedEventId, Receipt)>(f).ok()
                                })
                            {
                                room_event_receipts.delete(&self.encode_key(
                                    KEYS::ROOM_EVENT_RECEIPTS,
                                    (room, receipt_type, &old_event, user_id),
                                ))?;
                            }

                            room_user_receipts
                                .put_key_val(&key, &self.serialize_event(&(event_id, receipt))?)?;

                            // Add the receipt to the room event receipts
                            room_event_receipts.put_key_val(
                                &self.encode_key(
                                    KEYS::ROOM_EVENT_RECEIPTS,
                                    (room, receipt_type, event_id, user_id),
                                ),
                                &self.serialize_event(&(user_id, receipt))?,
                            )?;
                        }
                    }
                }
            }
        }

        if !changes.timeline.is_empty() {
            let timeline_store = tx.object_store(KEYS::ROOM_TIMELINE)?;
            let timeline_metadata_store = tx.object_store(KEYS::ROOM_TIMELINE_METADATA)?;
            let event_id_to_position_store = tx.object_store(KEYS::ROOM_EVENT_ID_TO_POSITION)?;
            let room_infos = tx.object_store(KEYS::ROOM_INFOS)?;

            for (room_id, timeline) in &changes.timeline {
                if timeline.sync {
                    info!("Save new timeline batch from sync response for {}", room_id);
                } else {
                    info!("Save new timeline batch from messages response for {}", room_id);
                }
                let metadata: Option<TimelineMetadata> = if timeline.limited {
                    info!(
                        "Delete stored timeline for {} because the sync response was limited",
                        room_id
                    );

                    let stores = &[
                        (KEYS::ROOM_TIMELINE, &timeline_store),
                        (KEYS::ROOM_TIMELINE_METADATA, &timeline_metadata_store),
                        (KEYS::ROOM_EVENT_ID_TO_POSITION, &event_id_to_position_store),
                    ];
                    for (table_name, store) in stores {
                        let range = self.encode_to_range(table_name, room_id)?;
                        for key in store.get_all_keys_with_key(&range)?.await?.iter() {
                            store.delete(&key)?;
                        }
                    }

                    None
                } else {
                    let metadata: Option<TimelineMetadata> = timeline_metadata_store
                        .get(&self.encode_key(KEYS::ROOM_TIMELINE_METADATA, room_id))?
                        .await?
                        .map(|v| v.into_serde())
                        .transpose()?;
                    if let Some(mut metadata) = metadata {
                        if !timeline.sync && Some(&timeline.start) != metadata.end.as_ref() {
                            // This should only happen when a developer adds a wrong timeline
                            // batch to the `StateChanges` or the server returns a wrong response
                            // to our request.
                            warn!("Drop unexpected timeline batch for {}", room_id);
                            return Ok(());
                        }

                        // Check if the event already exists in the store
                        let mut delete_timeline = false;
                        for event in &timeline.events {
                            if let Some(event_id) = event.event_id() {
                                let event_key = self.encode_key(
                                    KEYS::ROOM_EVENT_ID_TO_POSITION,
                                    (room_id, event_id),
                                );
                                if event_id_to_position_store
                                    .count_with_key_owned(event_key)?
                                    .await?
                                    > 0
                                {
                                    delete_timeline = true;
                                    break;
                                }
                            }
                        }

                        if delete_timeline {
                            info!(
                                "Delete stored timeline for {} because of duplicated events",
                                room_id
                            );

                            let stores = &[
                                (KEYS::ROOM_TIMELINE, &timeline_store),
                                (KEYS::ROOM_TIMELINE_METADATA, &timeline_metadata_store),
                                (KEYS::ROOM_EVENT_ID_TO_POSITION, &event_id_to_position_store),
                            ];
                            for (table_name, store) in stores {
                                let range = self.encode_to_range(table_name, room_id)?;
                                for key in store.get_all_keys_with_key(&range)?.await?.iter() {
                                    store.delete(&key)?;
                                }
                            }

                            None
                        } else if timeline.sync {
                            metadata.start = timeline.start.clone();
                            Some(metadata)
                        } else {
                            metadata.end = timeline.end.clone();
                            Some(metadata)
                        }
                    } else {
                        None
                    }
                };

                let mut metadata = if let Some(metadata) = metadata {
                    metadata
                } else {
                    TimelineMetadata {
                        start: timeline.start.clone(),
                        end: timeline.end.clone(),
                        start_position: usize::MAX / 2 + 1,
                        end_position: usize::MAX / 2,
                    }
                };

                if timeline.sync {
                    let room_version = room_infos
                        .get(&self.encode_key(KEYS::ROOM_INFOS, room_id))?
                        .await?
                        .map(|r| self.deserialize_event::<RoomInfo>(r))
                        .transpose()?
                        .and_then(|info| info.room_version().cloned())
                        .unwrap_or_else(|| {
                            warn!(
                                "Unable to find the room version for {}, assume version 9",
                                room_id
                            );
                            RoomVersionId::V9
                        });
                    for event in &timeline.events {
                        // Redact events already in store only on sync response
                        if let Ok(AnySyncRoomEvent::MessageLike(
                            AnySyncMessageLikeEvent::RoomRedaction(
                                SyncRoomRedactionEvent::Original(redaction),
                            ),
                        )) = event.event.deserialize()
                        {
                            let redacts_key = self.encode_key(
                                KEYS::ROOM_EVENT_ID_TO_POSITION,
                                (room_id, &redaction.redacts),
                            );
                            if let Some(position_key) =
                                event_id_to_position_store.get_owned(redacts_key)?.await?
                            {
                                if let Some(mut full_event) = timeline_store
                                    .get(&position_key)?
                                    .await?
                                    .map(|e| {
                                        self.deserialize_event::<SyncRoomEvent>(e)
                                            .map_err(StoreError::from)
                                    })
                                    .transpose()?
                                {
                                    let mut event_json: CanonicalJsonObject =
                                        full_event.event.deserialize_as()?;
                                    redact_in_place(&mut event_json, &room_version)
                                        .map_err(StoreError::Redaction)?;
                                    full_event.event = Raw::new(&event_json)?.cast();
                                    timeline_store.put_key_val_owned(
                                        position_key,
                                        &self.serialize_event(&full_event)?,
                                    )?;
                                }
                            }
                        }

                        metadata.start_position -= 1;
                        let key = self.encode_key_with_counter(
                            KEYS::ROOM_TIMELINE,
                            room_id,
                            metadata.start_position,
                        );
                        // Only add event with id to the position map
                        if let Some(event_id) = event.event_id() {
                            let event_key = self
                                .encode_key(KEYS::ROOM_EVENT_ID_TO_POSITION, (room_id, event_id));
                            event_id_to_position_store.put_key_val(&event_key, &key)?;
                        }

                        timeline_store.put_key_val_owned(&key, &self.serialize_event(&event)?)?;
                    }
                } else {
                    for event in &timeline.events {
                        metadata.end_position += 1;
                        let key = self.encode_key_with_counter(
                            KEYS::ROOM_TIMELINE,
                            room_id,
                            metadata.end_position,
                        );
                        // Only add event with id to the position map
                        if let Some(event_id) = event.event_id() {
                            let event_key = self
                                .encode_key(KEYS::ROOM_EVENT_ID_TO_POSITION, (room_id, event_id));
                            event_id_to_position_store.put_key_val(&event_key, &key)?;
                        }

                        timeline_store.put_key_val_owned(key, &self.serialize_event(&event)?)?;
                    }
                }

                timeline_metadata_store.put_key_val_owned(
                    &self.encode_key(KEYS::ROOM_TIMELINE_METADATA, room_id),
                    &JsValue::from_serde(&metadata)?,
                )?;
            }
        }

        tx.await.into_result().map_err::<SerializationError, _>(|e| e.into())
    }

    pub async fn get_presence_event(&self, user_id: &UserId) -> Result<Option<Raw<PresenceEvent>>> {
        self.inner
            .transaction_on_one_with_mode(KEYS::PRESENCE, IdbTransactionMode::Readonly)?
            .object_store(KEYS::PRESENCE)?
            .get(&self.encode_key(KEYS::PRESENCE, user_id))?
            .await?
            .map(|f| self.deserialize_event(f))
            .transpose()
    }

    pub async fn get_state_event(
        &self,
        room_id: &RoomId,
        event_type: StateEventType,
        state_key: &str,
    ) -> Result<Option<Raw<AnySyncStateEvent>>> {
        self.inner
            .transaction_on_one_with_mode(KEYS::ROOM_STATE, IdbTransactionMode::Readonly)?
            .object_store(KEYS::ROOM_STATE)?
            .get(&self.encode_key(KEYS::ROOM_STATE, (room_id, event_type, state_key)))?
            .await?
            .map(|f| self.deserialize_event(f))
            .transpose()
    }

    pub async fn get_state_events(
        &self,
        room_id: &RoomId,
        event_type: StateEventType,
    ) -> Result<Vec<Raw<AnySyncStateEvent>>> {
        let range = self.encode_to_range(KEYS::ROOM_STATE, (room_id, event_type))?;
        Ok(self
            .inner
            .transaction_on_one_with_mode(KEYS::ROOM_STATE, IdbTransactionMode::Readonly)?
            .object_store(KEYS::ROOM_STATE)?
            .get_all_with_key(&range)?
            .await?
            .iter()
            .filter_map(|f| self.deserialize_event(f).ok())
            .collect::<Vec<_>>())
    }

    pub async fn get_profile(
        &self,
        room_id: &RoomId,
        user_id: &UserId,
    ) -> Result<Option<RoomMemberEventContent>> {
        self.inner
            .transaction_on_one_with_mode(KEYS::PROFILES, IdbTransactionMode::Readonly)?
            .object_store(KEYS::PROFILES)?
            .get(&self.encode_key(KEYS::PROFILES, (room_id, user_id)))?
            .await?
            .map(|f| self.deserialize_event(f))
            .transpose()
    }

    pub async fn get_member_event(
        &self,
        room_id: &RoomId,
        state_key: &UserId,
    ) -> Result<Option<MemberEvent>> {
        if let Some(e) = self
            .inner
            .transaction_on_one_with_mode(KEYS::MEMBERS, IdbTransactionMode::Readonly)?
            .object_store(KEYS::MEMBERS)?
            .get(&self.encode_key(KEYS::MEMBERS, (room_id, state_key)))?
            .await?
            .map(|f| self.deserialize_event(f))
            .transpose()?
        {
            Ok(Some(MemberEvent::Original(e)))
        } else if let Some(e) = self
            .inner
            .transaction_on_one_with_mode(KEYS::STRIPPED_MEMBERS, IdbTransactionMode::Readonly)?
            .object_store(KEYS::STRIPPED_MEMBERS)?
            .get(&self.encode_key(KEYS::STRIPPED_MEMBERS, (room_id, state_key)))?
            .await?
            .map(|f| self.deserialize_event(f))
            .transpose()?
        {
            Ok(Some(MemberEvent::Stripped(e)))
        } else {
            Ok(None)
        }
    }

    pub async fn get_user_ids_stream(&self, room_id: &RoomId) -> Result<Vec<OwnedUserId>> {
        Ok([self.get_invited_user_ids(room_id).await?, self.get_joined_user_ids(room_id).await?]
            .concat())
    }

    pub async fn get_invited_user_ids(&self, room_id: &RoomId) -> Result<Vec<OwnedUserId>> {
        let range = self.encode_to_range(KEYS::INVITED_USER_IDS, room_id)?;
        let entries = self
            .inner
            .transaction_on_one_with_mode(KEYS::INVITED_USER_IDS, IdbTransactionMode::Readonly)?
            .object_store(KEYS::INVITED_USER_IDS)?
            .get_all_with_key(&range)?
            .await?
            .iter()
            .filter_map(|f| self.deserialize_event::<OwnedUserId>(f).ok())
            .collect::<Vec<_>>();

        Ok(entries)
    }

    pub async fn get_joined_user_ids(&self, room_id: &RoomId) -> Result<Vec<OwnedUserId>> {
        let range = self.encode_to_range(KEYS::JOINED_USER_IDS, room_id)?;
        Ok(self
            .inner
            .transaction_on_one_with_mode(KEYS::JOINED_USER_IDS, IdbTransactionMode::Readonly)?
            .object_store(KEYS::JOINED_USER_IDS)?
            .get_all_with_key(&range)?
            .await?
            .iter()
            .filter_map(|f| self.deserialize_event::<OwnedUserId>(f).ok())
            .collect::<Vec<_>>())
    }

    pub async fn get_room_infos(&self) -> Result<Vec<RoomInfo>> {
        let entries: Vec<_> = self
            .inner
            .transaction_on_one_with_mode(KEYS::ROOM_INFOS, IdbTransactionMode::Readonly)?
            .object_store(KEYS::ROOM_INFOS)?
            .get_all()?
            .await?
            .iter()
            .filter_map(|f| self.deserialize_event::<RoomInfo>(f).ok())
            .collect();

        Ok(entries)
    }

    pub async fn get_stripped_room_infos(&self) -> Result<Vec<RoomInfo>> {
        let entries = self
            .inner
            .transaction_on_one_with_mode(KEYS::STRIPPED_ROOM_INFOS, IdbTransactionMode::Readonly)?
            .object_store(KEYS::STRIPPED_ROOM_INFOS)?
            .get_all()?
            .await?
            .iter()
            .filter_map(|f| self.deserialize_event(f).ok())
            .collect::<Vec<_>>();

        Ok(entries)
    }

    pub async fn get_users_with_display_name(
        &self,
        room_id: &RoomId,
        display_name: &str,
    ) -> Result<BTreeSet<OwnedUserId>> {
        self.inner
            .transaction_on_one_with_mode(KEYS::DISPLAY_NAMES, IdbTransactionMode::Readonly)?
            .object_store(KEYS::DISPLAY_NAMES)?
            .get(&self.encode_key(KEYS::DISPLAY_NAMES, (room_id, display_name)))?
            .await?
            .map(|f| {
                self.deserialize_event::<BTreeSet<OwnedUserId>>(f)
                    .map_err::<SerializationError, _>(|e| e)
            })
            .unwrap_or_else(|| Ok(Default::default()))
    }

    pub async fn get_account_data_event(
        &self,
        event_type: GlobalAccountDataEventType,
    ) -> Result<Option<Raw<AnyGlobalAccountDataEvent>>> {
        self.inner
            .transaction_on_one_with_mode(KEYS::ACCOUNT_DATA, IdbTransactionMode::Readonly)?
            .object_store(KEYS::ACCOUNT_DATA)?
            .get(&self.encode_key(KEYS::ACCOUNT_DATA, event_type))?
            .await?
            .map(|f| self.deserialize_event(f).map_err::<SerializationError, _>(|e| e))
            .transpose()
    }

    pub async fn get_room_account_data_event(
        &self,
        room_id: &RoomId,
        event_type: RoomAccountDataEventType,
    ) -> Result<Option<Raw<AnyRoomAccountDataEvent>>> {
        self.inner
            .transaction_on_one_with_mode(KEYS::ROOM_ACCOUNT_DATA, IdbTransactionMode::Readonly)?
            .object_store(KEYS::ROOM_ACCOUNT_DATA)?
            .get(&self.encode_key(KEYS::ROOM_ACCOUNT_DATA, (room_id, event_type)))?
            .await?
            .map(|f| self.deserialize_event(f).map_err::<SerializationError, _>(|e| e))
            .transpose()
    }

    async fn get_user_room_receipt_event(
        &self,
        room_id: &RoomId,
        receipt_type: ReceiptType,
        user_id: &UserId,
    ) -> Result<Option<(OwnedEventId, Receipt)>> {
        self.inner
            .transaction_on_one_with_mode(KEYS::ROOM_USER_RECEIPTS, IdbTransactionMode::Readonly)?
            .object_store(KEYS::ROOM_USER_RECEIPTS)?
            .get(&self.encode_key(KEYS::ROOM_USER_RECEIPTS, (room_id, receipt_type, user_id)))?
            .await?
            .map(|f| self.deserialize_event(f))
            .transpose()
    }

    async fn get_event_room_receipt_events(
        &self,
        room_id: &RoomId,
        receipt_type: ReceiptType,
        event_id: &EventId,
    ) -> Result<Vec<(OwnedUserId, Receipt)>> {
        let range =
            self.encode_to_range(KEYS::ROOM_EVENT_RECEIPTS, (room_id, &receipt_type, event_id))?;
        let tx = self.inner.transaction_on_one_with_mode(
            KEYS::ROOM_EVENT_RECEIPTS,
            IdbTransactionMode::Readonly,
        )?;
        let store = tx.object_store(KEYS::ROOM_EVENT_RECEIPTS)?;

        Ok(store
            .get_all_with_key(&range)?
            .await?
            .iter()
            .filter_map(|f| self.deserialize_event(f).ok())
            .collect::<Vec<_>>())
    }

    async fn add_media_content(&self, request: &MediaRequest, data: Vec<u8>) -> Result<()> {
        let key = self
            .encode_key(KEYS::MEDIA, (request.source.unique_key(), request.format.unique_key()));
        let tx =
            self.inner.transaction_on_one_with_mode(KEYS::MEDIA, IdbTransactionMode::Readwrite)?;

        tx.object_store(KEYS::MEDIA)?.put_key_val(&key, &self.serialize_event(&data)?)?;

        tx.await.into_result().map_err(|e| e.into())
    }

    async fn get_media_content(&self, request: &MediaRequest) -> Result<Option<Vec<u8>>> {
        let key = self
            .encode_key(KEYS::MEDIA, (request.source.unique_key(), request.format.unique_key()));
        self.inner
            .transaction_on_one_with_mode(KEYS::MEDIA, IdbTransactionMode::Readonly)?
            .object_store(KEYS::MEDIA)?
            .get(&key)?
            .await?
            .map(|f| self.deserialize_event(f))
            .transpose()
    }

    async fn get_custom_value(&self, key: &[u8]) -> Result<Option<Vec<u8>>> {
        let jskey = &JsValue::from_str(
            core::str::from_utf8(key).map_err(|e| StoreError::Codec(format!("{:}", e)))?,
        );
        self.get_custom_value_for_js(jskey).await
    }

    async fn get_custom_value_for_js(&self, jskey: &JsValue) -> Result<Option<Vec<u8>>> {
        self.inner
            .transaction_on_one_with_mode(KEYS::CUSTOM, IdbTransactionMode::Readonly)?
            .object_store(KEYS::CUSTOM)?
            .get(jskey)?
            .await?
            .map(|f| self.deserialize_event(f))
            .transpose()
    }

    async fn set_custom_value(&self, key: &[u8], value: Vec<u8>) -> Result<Option<Vec<u8>>> {
        let jskey = JsValue::from_str(
            core::str::from_utf8(key).map_err(|e| StoreError::Codec(format!("{:}", e)))?,
        );

        let prev = self.get_custom_value_for_js(&jskey).await?;

        let tx =
            self.inner.transaction_on_one_with_mode(KEYS::CUSTOM, IdbTransactionMode::Readwrite)?;

        tx.object_store(KEYS::CUSTOM)?.put_key_val(&jskey, &self.serialize_event(&value)?)?;

        tx.await.into_result().map_err::<SerializationError, _>(|e| e.into())?;
        Ok(prev)
    }

    async fn remove_media_content(&self, request: &MediaRequest) -> Result<()> {
        let key = self
            .encode_key(KEYS::MEDIA, (request.source.unique_key(), request.format.unique_key()));
        let tx =
            self.inner.transaction_on_one_with_mode(KEYS::MEDIA, IdbTransactionMode::Readwrite)?;

        tx.object_store(KEYS::MEDIA)?.delete(&key)?;

        tx.await.into_result().map_err(|e| e.into())
    }

    async fn remove_media_content_for_uri(&self, uri: &MxcUri) -> Result<()> {
        let range = self.encode_to_range(KEYS::MEDIA, uri)?;
        let tx =
            self.inner.transaction_on_one_with_mode(KEYS::MEDIA, IdbTransactionMode::Readwrite)?;
        let store = tx.object_store(KEYS::MEDIA)?;

        for k in store.get_all_keys_with_key(&range)?.await?.iter() {
            store.delete(&k)?;
        }

        tx.await.into_result().map_err(|e| e.into())
    }

    async fn remove_room(&self, room_id: &RoomId) -> Result<()> {
        let direct_stores = [KEYS::ROOM_INFOS, KEYS::STRIPPED_ROOM_INFOS];

        let prefixed_stores = [
            KEYS::MEMBERS,
            KEYS::PROFILES,
            KEYS::DISPLAY_NAMES,
            KEYS::INVITED_USER_IDS,
            KEYS::JOINED_USER_IDS,
            KEYS::ROOM_STATE,
            KEYS::ROOM_ACCOUNT_DATA,
            KEYS::ROOM_EVENT_RECEIPTS,
            KEYS::ROOM_USER_RECEIPTS,
            KEYS::STRIPPED_ROOM_STATE,
            KEYS::STRIPPED_MEMBERS,
            KEYS::ROOM_TIMELINE,
            KEYS::ROOM_TIMELINE_METADATA,
            KEYS::ROOM_EVENT_ID_TO_POSITION,
        ];

        let all_stores = {
            let mut v = Vec::new();
            v.extend(prefixed_stores);
            v.extend(direct_stores);
            v
        };

        let tx = self
            .inner
            .transaction_on_multi_with_mode(&all_stores, IdbTransactionMode::Readwrite)?;

        for store_name in direct_stores {
            tx.object_store(store_name)?.delete(&self.encode_key(store_name, room_id))?;
        }

        for store_name in prefixed_stores {
            let store = tx.object_store(store_name)?;
            let range = self.encode_to_range(store_name, room_id)?;
            for key in store.get_all_keys_with_key(&range)?.await?.iter() {
                store.delete(&key)?;
            }
        }
        tx.await.into_result().map_err::<SerializationError, _>(|e| e.into())
    }

    async fn room_timeline(
        &self,
        room_id: &RoomId,
    ) -> Result<Option<(BoxStream<StoreResult<SyncRoomEvent>>, Option<String>)>> {
        let tx = self.inner.transaction_on_multi_with_mode(
            &[KEYS::ROOM_TIMELINE, KEYS::ROOM_TIMELINE_METADATA],
            IdbTransactionMode::Readonly,
        )?;
        let timeline = tx.object_store(KEYS::ROOM_TIMELINE)?;
        let metadata = tx.object_store(KEYS::ROOM_TIMELINE_METADATA)?;

        let tlm: TimelineMetadata = match metadata
            .get(&self.encode_key(KEYS::ROOM_TIMELINE_METADATA, room_id))?
            .await?
            .map(|v| v.into_serde())
            .transpose()?
        {
            Some(tl) => tl,
            _ => {
                info!("No timeline for {} was previously stored", room_id);
                return Ok(None);
            }
        };

        let end_token = tlm.end;
        #[allow(clippy::needless_collect)]
        let timeline: Vec<StoreResult<SyncRoomEvent>> = timeline
            .get_all_with_key(&self.encode_to_range(KEYS::ROOM_TIMELINE, room_id)?)?
            .await?
            .iter()
            .map(|v| self.deserialize_event(v).map_err(|e| e.into()))
            .collect();

        let stream = Box::pin(stream::iter(timeline.into_iter()));

        info!("Found previously stored timeline for {}, with end token {:?}", room_id, end_token);

        Ok(Some((stream, end_token)))
    }
}

#[async_trait(?Send)]
impl StateStore for IndexeddbStore {
    async fn save_filter(&self, filter_name: &str, filter_id: &str) -> StoreResult<()> {
        self.save_filter(filter_name, filter_id).await.map_err(|e| e.into())
    }

    async fn save_changes(&self, changes: &StateChanges) -> StoreResult<()> {
        self.save_changes(changes).await.map_err(|e| e.into())
    }

    async fn get_filter(&self, filter_id: &str) -> StoreResult<Option<String>> {
        self.get_filter(filter_id).await.map_err(|e| e.into())
    }

    async fn get_sync_token(&self) -> StoreResult<Option<String>> {
        self.get_sync_token().await.map_err(|e| e.into())
    }

    async fn get_presence_event(
        &self,
        user_id: &UserId,
    ) -> StoreResult<Option<Raw<PresenceEvent>>> {
        self.get_presence_event(user_id).await.map_err(|e| e.into())
    }

    async fn get_state_event(
        &self,
        room_id: &RoomId,
        event_type: StateEventType,
        state_key: &str,
    ) -> StoreResult<Option<Raw<AnySyncStateEvent>>> {
        self.get_state_event(room_id, event_type, state_key).await.map_err(|e| e.into())
    }

    async fn get_state_events(
        &self,
        room_id: &RoomId,
        event_type: StateEventType,
    ) -> StoreResult<Vec<Raw<AnySyncStateEvent>>> {
        self.get_state_events(room_id, event_type).await.map_err(|e| e.into())
    }

    async fn get_profile(
        &self,
        room_id: &RoomId,
        user_id: &UserId,
    ) -> StoreResult<Option<RoomMemberEventContent>> {
        self.get_profile(room_id, user_id).await.map_err(|e| e.into())
    }

    async fn get_member_event(
        &self,
        room_id: &RoomId,
        state_key: &UserId,
    ) -> StoreResult<Option<MemberEvent>> {
        self.get_member_event(room_id, state_key).await.map_err(|e| e.into())
    }

    async fn get_user_ids(&self, room_id: &RoomId) -> StoreResult<Vec<OwnedUserId>> {
        self.get_user_ids_stream(room_id).await.map_err(|e| e.into())
    }

    async fn get_invited_user_ids(&self, room_id: &RoomId) -> StoreResult<Vec<OwnedUserId>> {
        self.get_invited_user_ids(room_id).await.map_err(|e| e.into())
    }

    async fn get_joined_user_ids(&self, room_id: &RoomId) -> StoreResult<Vec<OwnedUserId>> {
        self.get_joined_user_ids(room_id).await.map_err(|e| e.into())
    }

    async fn get_room_infos(&self) -> StoreResult<Vec<RoomInfo>> {
        self.get_room_infos().await.map_err(|e| e.into())
    }

    async fn get_stripped_room_infos(&self) -> StoreResult<Vec<RoomInfo>> {
        self.get_stripped_room_infos().await.map_err(|e| e.into())
    }

    async fn get_users_with_display_name(
        &self,
        room_id: &RoomId,
        display_name: &str,
    ) -> StoreResult<BTreeSet<OwnedUserId>> {
        self.get_users_with_display_name(room_id, display_name).await.map_err(|e| e.into())
    }

    async fn get_account_data_event(
        &self,
        event_type: GlobalAccountDataEventType,
    ) -> StoreResult<Option<Raw<AnyGlobalAccountDataEvent>>> {
        self.get_account_data_event(event_type).await.map_err(|e| e.into())
    }

    async fn get_room_account_data_event(
        &self,
        room_id: &RoomId,
        event_type: RoomAccountDataEventType,
    ) -> StoreResult<Option<Raw<AnyRoomAccountDataEvent>>> {
        self.get_room_account_data_event(room_id, event_type).await.map_err(|e| e.into())
    }

    async fn get_user_room_receipt_event(
        &self,
        room_id: &RoomId,
        receipt_type: ReceiptType,
        user_id: &UserId,
    ) -> StoreResult<Option<(OwnedEventId, Receipt)>> {
        self.get_user_room_receipt_event(room_id, receipt_type, user_id).await.map_err(|e| e.into())
    }

    async fn get_event_room_receipt_events(
        &self,
        room_id: &RoomId,
        receipt_type: ReceiptType,
        event_id: &EventId,
    ) -> StoreResult<Vec<(OwnedUserId, Receipt)>> {
        self.get_event_room_receipt_events(room_id, receipt_type, event_id)
            .await
            .map_err(|e| e.into())
    }

    async fn get_custom_value(&self, key: &[u8]) -> StoreResult<Option<Vec<u8>>> {
        self.get_custom_value(key).await.map_err(|e| e.into())
    }

    async fn set_custom_value(&self, key: &[u8], value: Vec<u8>) -> StoreResult<Option<Vec<u8>>> {
        self.set_custom_value(key, value).await.map_err(|e| e.into())
    }

    async fn add_media_content(&self, request: &MediaRequest, data: Vec<u8>) -> StoreResult<()> {
        self.add_media_content(request, data).await.map_err(|e| e.into())
    }

    async fn get_media_content(&self, request: &MediaRequest) -> StoreResult<Option<Vec<u8>>> {
        self.get_media_content(request).await.map_err(|e| e.into())
    }

    async fn remove_media_content(&self, request: &MediaRequest) -> StoreResult<()> {
        self.remove_media_content(request).await.map_err(|e| e.into())
    }

    async fn remove_media_content_for_uri(&self, uri: &MxcUri) -> StoreResult<()> {
        self.remove_media_content_for_uri(uri).await.map_err(|e| e.into())
    }

    async fn remove_room(&self, room_id: &RoomId) -> StoreResult<()> {
        self.remove_room(room_id).await.map_err(|e| e.into())
    }

    async fn room_timeline(
        &self,
        room_id: &RoomId,
    ) -> StoreResult<Option<(BoxStream<StoreResult<SyncRoomEvent>>, Option<String>)>> {
        self.room_timeline(room_id).await.map_err(|e| e.into())
    }
}

#[derive(Debug, Serialize, Deserialize)]
struct TimelineMetadata {
    pub start: String,
    pub start_position: usize,
    pub end: Option<String>,
    pub end_position: usize,
}

#[cfg(test)]
mod tests {
    #[cfg(target_arch = "wasm32")]
    wasm_bindgen_test::wasm_bindgen_test_configure!(run_in_browser);

    use matrix_sdk_base::statestore_integration_tests;

    use super::{IndexeddbStore, Result};

    async fn get_store() -> Result<IndexeddbStore> {
        Ok(IndexeddbStore::open().await?)
    }

    statestore_integration_tests! { integration }
}

#[cfg(test)]
mod encrypted_tests {
    #[cfg(target_arch = "wasm32")]
    wasm_bindgen_test::wasm_bindgen_test_configure!(run_in_browser);

    use std::sync::Arc;

    use matrix_sdk_base::statestore_integration_tests;
    use uuid::Uuid;

    use super::{IndexeddbStore, Result, StoreCipher};

    async fn get_store() -> Result<IndexeddbStore> {
        let db_name =
            format!("test-state-encrypted-{}", Uuid::new_v4().as_hyphenated().to_string());
        let key = StoreCipher::new()?;
        Ok(IndexeddbStore::open_helper(db_name, Some(Arc::new(key))).await?)
    }

    statestore_integration_tests! { integration }
}<|MERGE_RESOLUTION|>--- conflicted
+++ resolved
@@ -19,31 +19,8 @@
 use futures_util::stream;
 use indexed_db_futures::prelude::*;
 use matrix_sdk_base::{
-<<<<<<< HEAD
-    async_trait,
-    deserialized_responses::{MemberEvent, SyncRoomEvent},
-    media::{MediaRequest, UniqueKey},
-    ruma::{
-        events::{
-            presence::PresenceEvent,
-            receipt::Receipt,
-            room::{
-                member::{MembershipState, RoomMemberEventContent},
-                redaction::SyncRoomRedactionEvent,
-            },
-            AnyGlobalAccountDataEvent, AnyRoomAccountDataEvent, AnySyncMessageLikeEvent,
-            AnySyncRoomEvent, AnySyncStateEvent, GlobalAccountDataEventType,
-            RoomAccountDataEventType, StateEventType,
-        },
-        receipt::ReceiptType,
-        serde::Raw,
-        signatures::{redact_in_place, CanonicalJsonObject},
-        EventId, MxcUri, OwnedEventId, OwnedUserId, RoomId, RoomVersionId, UserId,
-    },
-=======
     deserialized_responses::SyncRoomEvent,
     media::{MediaRequest, UniqueKey},
->>>>>>> f8b9ec96
     store::{BoxStream, Result as StoreResult, StateChanges, StateStore, StoreError},
     RoomInfo,
 };
