--- conflicted
+++ resolved
@@ -48,18 +48,9 @@
 zeroize = { version = "1.3.0", features = ["zeroize_derive"] }
 anyhow = "1"
 
-
 # feature = testing only
 http = { version = "0.2.4", optional = true}
 
-
-<<<<<<< HEAD
-=======
-## Feature indexeddb-state-store
-indexed_db_futures = { version = "0.2.0", optional = true }
-wasm-bindgen = { version = "0.2.74", features = ["serde-serialize"], optional = true }
-
->>>>>>> e03ee913
 [dependencies.ruma]
 version = "0.5.0"
 features = ["client-api-c", "rand", "unstable-msc2676", "unstable-msc2677"]
