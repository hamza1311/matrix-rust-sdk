--- conflicted
+++ resolved
@@ -168,13 +168,9 @@
 use std::{
     collections::{hash_map::DefaultHasher, HashMap},
     fmt,
-<<<<<<< HEAD
-    hash::{Hash as _, Hasher},
+    hash::{Hash, Hasher},
     pin::Pin,
     sync::Arc,
-=======
-    hash::{Hash, Hasher},
->>>>>>> e8e7738d
 };
 
 use chrono::Utc;
@@ -1072,12 +1068,7 @@
             access_token: response.access_token.clone(),
             refresh_token: response.refresh_token.clone(),
             latest_id_token: id_token,
-<<<<<<< HEAD
-        };
-        self.set_session_tokens(tokens.clone());
-=======
         });
->>>>>>> e8e7738d
 
         Ok(response)
     }
@@ -1103,15 +1094,12 @@
         }
     }
 
-    async fn request_new_access_token(
+    async fn refresh_access_token_inner(
         &self,
-<<<<<<< HEAD
-=======
+        refresh_token: String,
         latest_id_token: Option<IdToken<'static>>,
->>>>>>> e8e7738d
-        refresh_token: String,
-        latest_id_token: Option<&IdToken<'_>>,
-    ) -> Result<SessionTokens, OidcError> {
+        lock: Option<CrossProcessRefreshLockGuard>,
+    ) -> Result<(), OidcError> {
         let provider_metadata = self.provider_metadata().await?;
         let data = self.data().ok_or(OidcError::NotAuthenticated)?;
 
@@ -1132,37 +1120,25 @@
             &self.http_service(),
             data.credentials.clone(),
             provider_metadata.token_endpoint(),
-            refresh_token,
+            refresh_token.clone(),
             None,
             Some(id_token_verification_data),
-<<<<<<< HEAD
-            latest_id_token,
-=======
             latest_id_token.as_ref(),
->>>>>>> e8e7738d
             Utc::now(),
             &mut rng()?,
         )
         .await
         .map_err(OidcError::from)?;
 
-<<<<<<< HEAD
-        Ok(SessionTokens {
+        tracing::trace!(
+            "Token refresh: new refresh_token: {:?} / access_token: {}",
+            response.refresh_token.as_ref().map(hash),
+            hash(&response.access_token)
+        );
+
+        let tokens = SessionTokens {
             access_token: response.access_token,
-            refresh_token: response.refresh_token,
-            latest_id_token: None,
-        })
-    }
-
-    async fn finish_refreshing_access_token(
-        &self,
-        response_tokens: SessionTokens,
-        latest_id_token: Option<IdToken<'static>>,
-        lock: Option<CrossProcessRefreshLockGuard>,
-    ) -> Result<(), OidcError> {
-        let tokens = SessionTokens {
-            access_token: response_tokens.access_token,
-            refresh_token: response_tokens.refresh_token,
+            refresh_token: response.refresh_token.clone().or(Some(refresh_token)),
             latest_id_token,
         };
 
@@ -1184,19 +1160,6 @@
 
             lock.update_and_persist_new_session(&tokens).await?;
         }
-=======
-        tracing::trace!(
-            "Token refresh: new refresh_token: {:?} / access_token: {}",
-            response.refresh_token.as_ref().map(hash),
-            hash(&response.access_token)
-        );
-
-        self.set_session_tokens(SessionTokens {
-            access_token: response.access_token.clone(),
-            refresh_token: response.refresh_token.clone().or(Some(refresh_token)),
-            latest_id_token,
-        });
->>>>>>> e8e7738d
 
         _ = self.client.inner.session_change_sender.send(SessionChange::TokensRefreshed);
 
@@ -1252,36 +1215,17 @@
         // TODO(Doug/bnjbvr) don't take the refresh_token_lock in this function?
         let lock = client.inner.refresh_token_lock.try_lock();
 
-        macro_rules! fail {
-            ($lock:expr, $error:expr) => {
-                let error = $error;
-                *$lock = Err(error.clone());
-                return Err(error);
-            };
-        }
-
         if let Ok(mut guard) = lock {
             let Some(session_tokens) = self.session_tokens() else {
                 fail!(guard, RefreshTokenError::RefreshTokenRequired);
             };
             let Some(refresh_token) = session_tokens.refresh_token else {
                 fail!(guard, RefreshTokenError::RefreshTokenRequired);
-<<<<<<< HEAD
             };
 
-            let response = match self
-                .request_new_access_token(refresh_token, session_tokens.latest_id_token.as_ref())
-                .await
-            {
-                Ok(resp) => resp,
-                Err(error) => {
-                    fail!(guard, RefreshTokenError::Oidc(error.into()));
-                }
-            };
-
             match self
-                .finish_refreshing_access_token(
-                    response,
+                .refresh_access_token_inner(
+                    refresh_token,
                     session_tokens.latest_id_token,
                     cross_process_guard,
                 )
@@ -1290,17 +1234,6 @@
                 Ok(()) => {
                     *guard = Ok(());
                     Ok(())
-=======
-            };
-
-            match self
-                .refresh_access_token_inner(session_tokens.latest_id_token, refresh_token)
-                .await
-            {
-                Ok(response) => {
-                    *guard = Ok(());
-                    Ok(Some(response))
->>>>>>> e8e7738d
                 }
                 Err(error) => {
                     fail!(guard, RefreshTokenError::Oidc(error.into()));
@@ -1601,7 +1534,12 @@
     StdRng::from_rng(rand::thread_rng()).map_err(OidcError::Rand)
 }
 
-<<<<<<< HEAD
+fn hash<T: Hash>(x: &T) -> u64 {
+    let mut hasher = DefaultHasher::new();
+    x.hash(&mut hasher);
+    hasher.finish()
+}
+
 #[derive(Clone, Copy, Debug, PartialEq, Eq)]
 struct SessionHash(u64);
 
@@ -1839,10 +1777,4 @@
 
         Ok(())
     }
-=======
-fn hash<T: Hash>(x: &T) -> u64 {
-    let mut hasher = DefaultHasher::new();
-    x.hash(&mut hasher);
-    hasher.finish()
->>>>>>> e8e7738d
 }