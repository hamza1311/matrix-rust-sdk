--- conflicted
+++ resolved
@@ -45,14 +45,10 @@
 #[cfg(feature = "experimental-oidc")]
 pub mod oidc;
 pub mod room;
-<<<<<<< HEAD
 mod store_locks;
-pub mod sync;
 
 pub use store_locks::LEASE_DURATION_MS;
 
-=======
->>>>>>> eebf271d
 #[cfg(feature = "experimental-sliding-sync")]
 pub mod sliding_sync;
 pub mod sync;
